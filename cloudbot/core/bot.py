--- conflicted
+++ resolved
@@ -17,12 +17,7 @@
 from cloudbot.core.events import BaseEvent, CommandEvent, RegexEvent
 from cloudbot.util import botvars, formatting
 
-<<<<<<< HEAD
-logger_initialized = False
-=======
-
 logger = logging.getLogger("cloudbot")
->>>>>>> d1ff3b7e
 
 
 def clean_name(n):
@@ -130,19 +125,11 @@
             server = conf['connection']['server']
             port = conf['connection'].get('port', 6667)
 
-<<<<<<< HEAD
             self.connections.append(Connection(self, name, server, nick, config=conf,
-                                               port=port, logger=self.logger, channels=conf['channels'],
+                                               port=port, channels=conf['channels'],
                                                use_ssl=conf['connection'].get('ssl', False),
                                                readable_name=readable_name))
-            self.logger.debug("[{}] Created connection.".format(readable_name))
-=======
-            self.connections.append(BotConnection(self, name, server, nick, config=conf,
-                                                  port=port, channels=conf['channels'],
-                                                  use_ssl=conf['connection'].get('ssl', False),
-                                                  readable_name=readable_name))
             logger.debug("[{}] Created connection.".format(readable_name))
->>>>>>> d1ff3b7e
 
     @asyncio.coroutine
     def stop(self, reason=None):
