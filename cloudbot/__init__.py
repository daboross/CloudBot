--- conflicted
+++ resolved
@@ -14,13 +14,9 @@
 from .core import bot, config, permissions, pluginmanager, events
 from .util import botvars, bucket, formatting, hook, http, textgen, timeformat, timesince, urlnorm, web
 
-<<<<<<< HEAD
-__all__ = ["core", "util", "bot", "client.py", "config", "permissions", "pluginmanager", "events", "botvars", "bucket",
-=======
 __version__ = "0.1.1.dev0"
 
-__all__ = ["core", "util", "bot", "connection", "config", "permissions", "pluginmanager", "events", "botvars", "bucket",
->>>>>>> d1ff3b7e
+__all__ = ["core", "util", "bot", "client", "config", "permissions", "pluginmanager", "events", "botvars", "bucket",
            "formatting", "hook", "http", "textgen", "timeformat", "timesince", "urlnorm", "web", "dev_mode"]
 
 
