--- conflicted
+++ resolved
@@ -3,14 +3,9 @@
 import logging
 import os
 
-<<<<<<< HEAD
 from .core.irc import connection, protocol
 from .core import bot, config, permissions, pluginmanager, events
-from .util import botvars, bucket, formatting, hook, http, pyexec, textgen, timeformat, timesince, urlnorm, web
-=======
-from .core import bot, connection, config, permissions, pluginmanager, events
 from .util import botvars, bucket, formatting, hook, http, textgen, timeformat, timesince, urlnorm, web
->>>>>>> 06a9789d
 
 __all__ = ["core", "util", "bot", "connection", "config", "permissions", "pluginmanager", "events", "botvars", "bucket",
            "formatting", "hook", "http", "textgen", "timeformat", "timesince", "urlnorm", "web", "dev_mode"]
