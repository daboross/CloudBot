import re
from datetime import datetime

from sqlalchemy import Table, Column, String, Boolean, DateTime
from sqlalchemy.sql import select

from cloudbot import hook, timesince, botvars

table = Table(
    'tells',
    botvars.metadata,
    Column('connection', String),
    Column('sender', String),
    Column('target', String),
    Column('message', String),
    Column('is_read', Boolean),
    Column('time_sent', DateTime),
    Column('time_read', DateTime)
)


def get_unread(db, server, target):
    query = select([table.c.sender, table.c.message, table.c.time_sent]) \
        .where(table.c.connection == server) \
        .where(table.c.target == target.lower()) \
        .where(table.c.is_read == 0) \
        .order_by(table.c.time_sent)
    return db.execute(query).fetchall()


def count_unread(db, server, target):
    query = select([table]) \
        .where(table.c.connection == server) \
        .where(table.c.target == target.lower()) \
        .where(table.c.is_read == 0) \
        .count()
    return db.execute(query).fetchone()[0]


def read_all_tells(db, server, target):
    query = table.update() \
        .where(table.c.connection == server) \
        .where(table.c.target == target.lower()) \
        .where(table.c.is_read == 0) \
        .values(is_read=1)
    db.execute(query)
    db.commit()


def read_tell(db, server, target, message):
    query = table.update() \
        .where(table.c.connection == server) \
        .where(table.c.target == target.lower()) \
        .where(table.c.message == message) \
        .values(is_read=1)
    db.execute(query)
    db.commit()


def add_tell(db, server, sender, target, message):
    query = table.insert().values(
        connection=server,
        sender=sender,
        target=target,
        message=message,
        is_read=False,
        time_sent=datetime.today()
    )
    db.execute(query)
    db.commit()


@hook.event('PRIVMSG', singlethread=True)
def tellinput(event, notice, db, nick, conn):
    if 'showtells' in event.irc_message.lower():
        return

    tells = get_unread(db, conn.server, nick)

    if tells:
        user_from, message, time_sent = tells[0]
        reltime = timesince.timesince(time_sent)

        reply = "{} sent you a message {} ago: {}".format(user_from, reltime, message)
        if len(tells) > 1:
            reply += " (+{} more, {}showtells to view)".format(len(tells) - 1, conn.config["command_prefix"])

        read_tell(db, conn.server, nick, message)
        notice(reply)


@hook.command(autohelp=False)
def showtells(nick, notice, db, conn):
    """showtells -- View all pending tell messages (sent in a notice)."""

    tells = get_unread(db, conn.server, nick)

    if not tells:
        notice("You have no pending messages.")
        return

    for tell in tells:
        sender, message, time_sent = tell
        past = timesince.timesince(time_sent)
        notice("{} sent you a message {} ago: {}".format(sender, past, message))

    read_all_tells(db, conn.server, nick)


@hook.command("tell")
def tell_cmd(inp, nick, db, notice, conn):
    """tell <nick> <message> -- Relay <message> to <nick> when <nick> is around."""
    query = inp.split(' ', 1)

    if len(query) != 2:
        notice(conn.config("command_prefix") + tell_cmd.__doc__)
        return

    target = query[0].lower()
    message = query[1].strip()
    sender = nick

    if target == sender.lower():
        notice("Have you looked in a mirror lately?")
        return

    if target.lower() == conn.nick.lower():
        # we can't send messages to ourselves
        notice("Invalid nick '{}'.".format(target))
        return

<<<<<<< HEAD
    if not re.match("^[A-Za-z0-9_|.\-\]\[]*$", target.lower()):
        notice("Invalid nick '{}'.".format(target))
=======
    if not re.match("^[a-z0-9_|.\-\]\[]*$", user_to.lower()):
        notice("I can't send a message to that user!")
>>>>>>> 428783e6
        return

    if count_unread(db, conn.server, target) >= 10:
        notice("Sorry, {} has too many messages queued already.".format(target))
        return

    add_tell(db, conn.server, sender, target, message)

    notice("Your message has been saved, and {} will be notified once they are active.".format(user_to))<|MERGE_RESOLUTION|>--- conflicted
+++ resolved
@@ -129,14 +129,8 @@
         notice("Invalid nick '{}'.".format(target))
         return
 
-<<<<<<< HEAD
     if not re.match("^[A-Za-z0-9_|.\-\]\[]*$", target.lower()):
         notice("Invalid nick '{}'.".format(target))
-=======
-    if not re.match("^[a-z0-9_|.\-\]\[]*$", user_to.lower()):
-        notice("I can't send a message to that user!")
->>>>>>> 428783e6
-        return
 
     if count_unread(db, conn.server, target) >= 10:
         notice("Sorry, {} has too many messages queued already.".format(target))
@@ -144,4 +138,4 @@
 
     add_tell(db, conn.server, sender, target, message)
 
-    notice("Your message has been saved, and {} will be notified once they are active.".format(user_to))+    notice("Your message has been saved, and {} will be notified once they are active.".format(target))