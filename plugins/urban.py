--- conflicted
+++ resolved
@@ -1,4 +1,3 @@
-import re
 import random
 
 from util import hook, http, formatting
@@ -7,39 +6,27 @@
 define_url = base_url + "/define"
 random_url = base_url + "/random"
 
-<<<<<<< HEAD
 
-@hook.command('u')
-@hook.command
+@hook.command(["urban", "u"], autohelp=False)
 def urban(text):
     """urban <phrase> [id] -- Looks up <phrase> on urbandictionary.com."""
 
-    # clean and split the input
-    inp = text.lower().strip()
-    parts = inp.split()
-=======
-@hook.command('u', autohelp=False)
-@hook.command(autohelp=False)
-def urban(inp):
-    """urban <phrase> [id] -- Looks up <phrase> on urbandictionary.com."""
-
-    if inp:
+    if text:
         # clean and split the input
-        inp = inp.lower().strip()
-        parts = inp.split()
+        text = text.lower().strip()
+        parts = text.split()
 
         # if the last word is a number, set the ID to that number
         if parts[-1].isdigit():
             id_num = int(parts[-1])
             # remove the ID from the input string
             del parts[-1]
-            inp = " ".join(parts)
+            text = " ".join(parts)
         else:
             id_num = 1
 
         # fetch the definitions
-        page = http.get_json(define_url, term=inp, referer="http://m.urbandictionary.com")
->>>>>>> 0e816a52
+        page = http.get_json(define_url, term=text, referer="http://m.urbandictionary.com")
 
         if page['result_type'] == 'no_results':
             return 'Not found.'
@@ -55,37 +42,23 @@
         try:
             definition = definitions[id_num - 1]
 
-<<<<<<< HEAD
-    # try getting the requested definition
-    try:
-        definition = definitions[id_num - 1]['definition'].replace('\r\n', ' ')
-        definition = re.sub('\s+', ' ', definition).strip()  # remove excess spaces
-        definition = formatting.truncate_str(definition, 200)
-    except IndexError:
-        return 'Not found.'
-=======
             def_text = " ".join(definition['definition'].split())  # remove excess spaces
-            def_text = text.truncate_str(def_text, 200)
+            def_text = formatting.truncate_str(def_text, 200)
         except IndexError:
             return 'Not found.'
 
         url = definition['permalink']
-        output = u"[%i/%i] %s :: %s" % \
-                 (id_num, len(definitions), def_text, url)
+
+        output = "[{}/{}] {} :: {}".format(id_num, len(definitions), def_text, url)
 
     else:
         definition = random.choice(definitions)
->>>>>>> 0e816a52
 
         def_text = " ".join(definition['definition'].split())  # remove excess spaces
-        def_text = text.truncate_str(def_text, 200)
+        def_text = formatting.truncate_str(def_text, 200)
 
-<<<<<<< HEAD
-    output = "[{}/{}] {} :: {}".format(id_num, len(definitions), definition, url)
-=======
         name = definition['word']
         url = definition['permalink']
-        output = u"\x02{}\x02: {} :: {}".format(name, def_text, url)
->>>>>>> 0e816a52
+        output = "\x02{}\x02: {} :: {}".format(name, def_text, url)
 
     return output