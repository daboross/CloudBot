# Written by Scaevolus 2010
import string
import re

from util import hook, http, text, pyexec


re_lineends = re.compile(r'[\r\n]*')

# some simple "shortcodes" for formatting purposes
shortcodes = {
    '[b]': '\x02',
    '[/b]': '\x02',
    '[u]': '\x1F',
    '[/u]': '\x1F',
    '[i]': '\x16',
    '[/i]': '\x16'}


def db_init(db):
    db.execute("create table if not exists mem(word, data, nick,"
               " primary key(word))")
    db.commit()


def get_memory(db, word):
    row = db.execute("select data from mem where word=lower(?)",
                     [word]).fetchone()
    if row:
        return row[0]
    else:
        return None


@hook.command("r", permissions=["addfactoid"])
@hook.command(permissions=["addfactoid"])
def remember(inp, nick='', db=None, notice=None):
    """remember <word> [+]<data> -- Remembers <data> with <word>. Add +
    to <data> to append."""
    db_init(db)

    append = False

    try:
        word, data = inp.split(None, 1)
    except ValueError:
        return remember.__doc__

    old_data = get_memory(db, word)

    if data.startswith('+') and old_data:
        append = True
        # remove + symbol
        new_data = data[1:]
        # append new_data to the old_data
        if len(new_data) > 1 and new_data[1] in (string.punctuation + ' '):
            data = old_data + new_data
        else:
            data = old_data + ' ' + new_data

    db.execute("replace into mem(word, data, nick) values"
               " (lower(?),?,?)", (word, data, nick))
    db.commit()

    if old_data:
        if append:
            notice("Appending \x02{}\x02 to \x02{}\x02".format(new_data, old_data))
        else:
            notice('Remembering \x02{}\x02 for \x02{}\x02. Type ?{} to see it.'.format(data, word, word))
            notice('Previous data was \x02{}\x02'.format(old_data))
    else:
        notice('Remembering \x02{}\x02 for \x02{}\x02. Type ?{} to see it.'.format(data, word, word))


@hook.command("f", permissions=["delfactoid"])
@hook.command(permissions=["delfactoid"])
def forget(inp, db=None, notice=None):
    """forget <word> -- Forgets a remembered <word>."""

    db_init(db)
    data = get_memory(db, inp)

    if data:
        db.execute("delete from mem where word=lower(?)",
                   [inp])
        db.commit()
        notice('"%s" has been forgotten.' % data.replace('`', "'"))
        return
    else:
        notice("I don't know about that.")
        return


@hook.command
def info(inp, notice=None, db=None):
    """info <factoid> -- Shows the source of a factoid."""

    db_init(db)

    # attempt to get the factoid from the database
    data = get_memory(db, inp.strip())

    if data:
        notice(data)
    else:
        notice("Unknown Factoid.")


@hook.regex(r'^\? ?(.+)')
def factoid(inp, message=None, db=None, bot=None, action=None, conn=None, input=None):
<<<<<<< HEAD
    "?<word> -- Shows what data is associated with <word>."
=======
    """?<word> -- Shows what data is associated with <word>."""
    try:
        prefix_on = bot.config["plugins"]["factoids"].get("prefix", False)
    except KeyError:
        prefix_on = False
>>>>>>> 526d1de9

    db_init(db)

    # split up the input
    split = inp.group(1).strip().split(" ")
    factoid_id = split[0]

    if len(split) >= 1:
        arguments = " ".join(split[1:])
    else:
        arguments = ""

    data = get_memory(db, factoid_id)

    if data:
        # factoid preprocessors
        if data.startswith("<py>"):
            code = data[4:].strip()
            variables = 'input="""{}"""; nick="{}"; chan="{}"; bot_nick="{}";'.format(arguments.replace('"', '\\"'),
                                                                                      input.nick, input.chan,
                                                                                      input.conn.nick)
            result = pyexec.eval_py(variables + code)
        else:
            result = data

        # factoid postprocessors
        result = text.multiword_replace(result, shortcodes)

        if result.startswith("<act>"):
            result = result[5:].strip()
            action(result)
        elif result.startswith("<url>"):
            url = result[5:].strip()
            try:
                message(http.get(url))
            except http.HttpError:
                message("Could not fetch URL.")
        else:
            message(result)<|MERGE_RESOLUTION|>--- conflicted
+++ resolved
@@ -108,15 +108,7 @@
 
 @hook.regex(r'^\? ?(.+)')
 def factoid(inp, message=None, db=None, bot=None, action=None, conn=None, input=None):
-<<<<<<< HEAD
-    "?<word> -- Shows what data is associated with <word>."
-=======
     """?<word> -- Shows what data is associated with <word>."""
-    try:
-        prefix_on = bot.config["plugins"]["factoids"].get("prefix", False)
-    except KeyError:
-        prefix_on = False
->>>>>>> 526d1de9
 
     db_init(db)
 
