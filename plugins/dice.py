import re
import asyncio
import random
import asyncio

from cloudbot import hook

whitespace_re = re.compile(r'\s+')
valid_diceroll = re.compile(r'^([+-]?(?:\d+|\d*d(?:\d+|F))(?:[+-](?:\d+|\d*d(?:\d+|F)))*)( .+)?$', re.I)
sign_re = re.compile(r'[+-]?(?:\d*d)?(?:\d+|F)', re.I)
split_re = re.compile(r'([\d+-]*)d?(F|\d*)', re.I)


@asyncio.coroutine
def n_rolls(count, n):
    """roll an n-sided die count times
    :type count: int | str
    :type n: int
    """
    if n == "F":
        return [random.randint(-1, 1) for x in range(min(count, 100))]
    if n < 2:  # it's a coin
        if count < 100:
            return [random.randint(0, 1) for x in range(count)]
        else:  # fake it
            return [int(random.normalvariate(.5 * count, (.75 * count) ** .5))]
    else:
        if count < 100:
            return [random.randint(1, n) for x in range(count)]
        else:  # fake it
            return [int(random.normalvariate(.5 * (1 + n) * count,
                                             (((n + 1) * (2 * n + 1) / 6. -
                                               (.5 * (1 + n)) ** 2) * count) ** .5))]


<<<<<<< HEAD

@plugin.command("roll", "dice")
=======
#@hook.regex(valid_diceroll, re.I)
@asyncio.coroutine
@hook.command(["roll", "dice"])
>>>>>>> 06a9789d
def dice(text, notice):
    """<dice roll> - simulates dice rolls. Example: 'dice 2d20-d5+4 roll 2': D20s, subtract 1D5, add 4
    :type text: str
    """

    if hasattr(text, "groups"):
        text, desc = text.groups()
    else:  # type(text) == str
        match = valid_diceroll.match(whitespace_re.sub("", text))
        if match:
            text, desc = match.groups()
        else:
            notice("Invalid dice roll '{}'".format(text))
            return

    if "d" not in text:
        return

    spec = whitespace_re.sub('', text)
    if not valid_diceroll.match(spec):
        notice("Invalid dice roll '{}'".format(text))
        return
    groups = sign_re.findall(spec)

    total = 0
    rolls = []

    for roll in groups:
        count, side = split_re.match(roll).groups()
        count = int(count) if count not in " +-" else 1
        if side.upper() == "F":  # fudge dice are basically 1d3-2
            rolls = yield from n_rolls(count, "F")
            for fudge in rolls:
                if fudge == 1:
                    rolls.append("\x033+\x0F")
                elif fudge == -1:
                    rolls.append("\x034-\x0F")
                else:
                    rolls.append("0")
                total += fudge
        elif side == "":
            total += count
        else:
            side = int(side)
            try:
                if count > 0:
                    d = yield from n_rolls(count, side)
                    rolls += list(map(str, d))
                    total += sum(d)
                else:
                    d = yield from n_rolls(-count, side)
                    rolls += [str(-x) for x in d]
                    total -= sum(d)
            except OverflowError:
                # I have never seen this happen. If you make this happen, you win a cookie
                return "Thanks for overflowing a float, jerk >:["

    if desc:
        return "{}: {} ({})".format(desc.strip(), total, ", ".join(rolls))
    else:
        return "{} ({})".format(total, ", ".join(rolls))<|MERGE_RESOLUTION|>--- conflicted
+++ resolved
@@ -1,5 +1,4 @@
 import re
-import asyncio
 import random
 import asyncio
 
@@ -33,14 +32,8 @@
                                                (.5 * (1 + n)) ** 2) * count) ** .5))]
 
 
-<<<<<<< HEAD
-
-@plugin.command("roll", "dice")
-=======
-#@hook.regex(valid_diceroll, re.I)
 @asyncio.coroutine
 @hook.command(["roll", "dice"])
->>>>>>> 06a9789d
 def dice(text, notice):
     """<dice roll> - simulates dice rolls. Example: 'dice 2d20-d5+4 roll 2': D20s, subtract 1D5, add 4
     :type text: str
