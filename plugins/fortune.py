--- conflicted
+++ resolved
@@ -1,13 +1,10 @@
 import random
 
-<<<<<<< HEAD
-with open("./data/fortunes.txt") as f:
-=======
 from util import hook
 
 
-with open("plugins/data/fortunes.txt") as f:
->>>>>>> a76ff29d
+with open("./data/fortunes.txt") as f:
+
     fortunes = [line.strip() for line in f.readlines()
                 if not line.startswith("//")]
 
